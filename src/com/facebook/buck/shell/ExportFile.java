/*
 * Copyright 2012-present Facebook, Inc.
 *
 * Licensed under the Apache License, Version 2.0 (the "License"); you may
 * not use this file except in compliance with the License. You may obtain
 * a copy of the License at
 *
 *     http://www.apache.org/licenses/LICENSE-2.0
 *
 * Unless required by applicable law or agreed to in writing, software
 * distributed under the License is distributed on an "AS IS" BASIS, WITHOUT
 * WARRANTIES OR CONDITIONS OF ANY KIND, either express or implied. See the
 * License for the specific language governing permissions and limitations
 * under the License.
 */

package com.facebook.buck.shell;

import com.facebook.buck.model.BuildTarget;
<<<<<<< HEAD
import com.facebook.buck.rules.AbstractBuildRuleBuilderParams;
=======
>>>>>>> 250afb37
import com.facebook.buck.rules.AbstractBuildable;
import com.facebook.buck.rules.BuildContext;
import com.facebook.buck.rules.BuildRuleParams;
import com.facebook.buck.rules.BuildableContext;
<<<<<<< HEAD
import com.facebook.buck.rules.FileSourcePath;
import com.facebook.buck.rules.SourcePath;
=======
import com.facebook.buck.rules.RuleKey;
>>>>>>> 250afb37
import com.facebook.buck.step.Step;
import com.facebook.buck.step.fs.CopyStep;
import com.facebook.buck.step.fs.MkdirStep;
import com.facebook.buck.util.BuckConstant;
import com.google.common.annotations.VisibleForTesting;
<<<<<<< HEAD
import com.google.common.base.Optional;
=======
>>>>>>> 250afb37
import com.google.common.collect.ImmutableList;
import com.google.common.collect.ImmutableSet;

import java.io.IOException;
import java.nio.file.Path;
import java.nio.file.Paths;
import java.util.List;

/**
 * Export a file so that it can be easily referenced by other {@link com.facebook.buck.rules.BuildRule}s. There are several
 * valid ways of using export_file (all examples in a build file located at "path/to/buck/BUCK").
 * The most common usage of export_file is:
 * <pre>
 *   export_file(name = 'some-file.html')
 * </pre>
 * This is equivalent to:
 * <pre>
 *   export_file(name = 'some-file.html',
 *     src = 'some-file.html',
 *     out = 'some-file.html')
 * </pre>
 * This results in "//path/to/buck:some-file.html" as the rule, and will export the file
 * "some-file.html" as "some-file.html".
 * <pre>
 *   export_file(
 *     name = 'foobar.html',
 *     src = 'some-file.html',
 *   )
 * </pre>
 * Is equivalent to:
 * <pre>
 *    export_file(name = 'foobar.html', src = 'some-file.html', out = 'foobar.html')
 * </pre>
 * Finally, it's possible to refer to the exported file with a logical name, while controlling the
 * actual file name. For example:
 * <pre>
 *   export_file(name = 'ie-exports',
 *     src = 'some-file.js',
 *     out = 'some-file-ie.js',
 *   )
 * </pre>
 * As a rule of thumb, if the "out" parameter is missing, the "name" parameter is used as the name
 * of the file to be saved.
 */
public class ExportFile extends AbstractBuildable {

<<<<<<< HEAD
  private final SourcePath src;
  private final Path out;
  private final BuildTarget target;

  @VisibleForTesting
  ExportFile(final BuildRuleParams params, Optional<SourcePath> src, Optional<Path> out) {
    this.target = params.getBuildTarget();

    if (src.isPresent()) {
      this.src = src.get();
    } else {
      if (target.getBasePath().length() == 0) {
        this.src = new FileSourcePath(target.getShortName());
      } else {
        String relativeToProject = target.getBaseNameWithSlash() + target.getShortName();
        this.src = new FileSourcePath(relativeToProject);
      }
    }

    Path shortName = Paths.get(params.getBuildTarget().getShortName());
    Path name = out.or(shortName).getFileName();
    this.out = Paths.get(
        BuckConstant.GEN_DIR,
        params.getBuildTarget().getBasePathWithSlash()).resolve(name);
=======
  private final Path src;
  private final Path out;

  @VisibleForTesting
  ExportFile(final BuildRuleParams params, ExportFileDescription.Arg args) {
    final BuildTarget target = params.getBuildTarget();
    this.src = args.src.or(Paths.get(target.getBasePath(), target.getShortName()));

    final String outName = args.out.or(target.getShortName());
    this.out = Paths.get(BuckConstant.GEN_DIR, target.getBasePath(), outName);
>>>>>>> 250afb37
  }

  @Override
  public Iterable<String> getInputsToCompareToOutput() {
    // Ugh. If the source is a build target, we should be invalidated if that target is invalidated
    // and so we only care about the case when the source is, in fact, a local file.
    if (src instanceof FileSourcePath) {
      return ImmutableSet.of(src.asReference());
    }
    return ImmutableSet.of();
  }

  @Override
  public RuleKey.Builder appendDetailsToRuleKey(RuleKey.Builder builder) {
    // TODO(simons): How should src and out factor into this?
    return builder
        .set("src", src.toString());
  }

  @Override
  public List<Step> getBuildSteps(BuildContext context, BuildableContext buildableContext)
      throws IOException {
<<<<<<< HEAD

    Path srcPath = src.resolve(context);

    System.out.println("Copying " + srcPath + " -> " + out);

=======
>>>>>>> 250afb37
    // This file is copied rather than symlinked so that when it is included in an archive zip and
    // unpacked on another machine, it is an ordinary file in both scenarios.
    ImmutableList.Builder<Step> builder = ImmutableList.<Step>builder()
        .add(new MkdirStep(out.getParent()))
<<<<<<< HEAD
        .add(new CopyStep(srcPath, out));
=======
        .add(new CopyStep(src, out));
>>>>>>> 250afb37

    return builder.build();
  }

  @Override
  public String getPathToOutputFile() {
    return out.toString();
<<<<<<< HEAD
  }

  public static Builder newExportFileBuilder(AbstractBuildRuleBuilderParams params) {
    return new Builder(params);
  }

  public static class Builder extends AbstractBuildable.Builder {
    private Optional<SourcePath> src = Optional.absent();
    private Optional<Path> out = Optional.absent();

    private Builder(AbstractBuildRuleBuilderParams params) {
      super(params);
    }

    public Builder setSrc(Optional<SourcePath> src) {
      this.src = src;
      return this;
    }

    public Builder setOut(Optional<String> out) {
      this.out = out.isPresent() ? Optional.of(Paths.get(out.get())) : Optional.<Path>absent();
      return this;
    }

    @Override
    protected BuildRuleType getType() {
      return BuildRuleType.EXPORT_FILE;
    }

    @Override
    protected ExportFile newBuildable(BuildRuleParams params, BuildRuleResolver resolver) {
      return new ExportFile(params, src, out);
    }
=======
>>>>>>> 250afb37
  }
}<|MERGE_RESOLUTION|>--- conflicted
+++ resolved
@@ -17,29 +17,19 @@
 package com.facebook.buck.shell;
 
 import com.facebook.buck.model.BuildTarget;
-<<<<<<< HEAD
-import com.facebook.buck.rules.AbstractBuildRuleBuilderParams;
-=======
->>>>>>> 250afb37
 import com.facebook.buck.rules.AbstractBuildable;
 import com.facebook.buck.rules.BuildContext;
 import com.facebook.buck.rules.BuildRuleParams;
 import com.facebook.buck.rules.BuildableContext;
-<<<<<<< HEAD
 import com.facebook.buck.rules.FileSourcePath;
+import com.facebook.buck.rules.RuleKey;
 import com.facebook.buck.rules.SourcePath;
-=======
-import com.facebook.buck.rules.RuleKey;
->>>>>>> 250afb37
 import com.facebook.buck.step.Step;
 import com.facebook.buck.step.fs.CopyStep;
 import com.facebook.buck.step.fs.MkdirStep;
 import com.facebook.buck.util.BuckConstant;
 import com.google.common.annotations.VisibleForTesting;
-<<<<<<< HEAD
 import com.google.common.base.Optional;
-=======
->>>>>>> 250afb37
 import com.google.common.collect.ImmutableList;
 import com.google.common.collect.ImmutableSet;
 
@@ -86,7 +76,6 @@
  */
 public class ExportFile extends AbstractBuildable {
 
-<<<<<<< HEAD
   private final SourcePath src;
   private final Path out;
   private final BuildTarget target;
@@ -111,18 +100,6 @@
     this.out = Paths.get(
         BuckConstant.GEN_DIR,
         params.getBuildTarget().getBasePathWithSlash()).resolve(name);
-=======
-  private final Path src;
-  private final Path out;
-
-  @VisibleForTesting
-  ExportFile(final BuildRuleParams params, ExportFileDescription.Arg args) {
-    final BuildTarget target = params.getBuildTarget();
-    this.src = args.src.or(Paths.get(target.getBasePath(), target.getShortName()));
-
-    final String outName = args.out.or(target.getShortName());
-    this.out = Paths.get(BuckConstant.GEN_DIR, target.getBasePath(), outName);
->>>>>>> 250afb37
   }
 
   @Override
@@ -145,23 +122,13 @@
   @Override
   public List<Step> getBuildSteps(BuildContext context, BuildableContext buildableContext)
       throws IOException {
-<<<<<<< HEAD
-
     Path srcPath = src.resolve(context);
 
-    System.out.println("Copying " + srcPath + " -> " + out);
-
-=======
->>>>>>> 250afb37
     // This file is copied rather than symlinked so that when it is included in an archive zip and
     // unpacked on another machine, it is an ordinary file in both scenarios.
     ImmutableList.Builder<Step> builder = ImmutableList.<Step>builder()
         .add(new MkdirStep(out.getParent()))
-<<<<<<< HEAD
         .add(new CopyStep(srcPath, out));
-=======
-        .add(new CopyStep(src, out));
->>>>>>> 250afb37
 
     return builder.build();
   }
@@ -169,41 +136,5 @@
   @Override
   public String getPathToOutputFile() {
     return out.toString();
-<<<<<<< HEAD
-  }
-
-  public static Builder newExportFileBuilder(AbstractBuildRuleBuilderParams params) {
-    return new Builder(params);
-  }
-
-  public static class Builder extends AbstractBuildable.Builder {
-    private Optional<SourcePath> src = Optional.absent();
-    private Optional<Path> out = Optional.absent();
-
-    private Builder(AbstractBuildRuleBuilderParams params) {
-      super(params);
-    }
-
-    public Builder setSrc(Optional<SourcePath> src) {
-      this.src = src;
-      return this;
-    }
-
-    public Builder setOut(Optional<String> out) {
-      this.out = out.isPresent() ? Optional.of(Paths.get(out.get())) : Optional.<Path>absent();
-      return this;
-    }
-
-    @Override
-    protected BuildRuleType getType() {
-      return BuildRuleType.EXPORT_FILE;
-    }
-
-    @Override
-    protected ExportFile newBuildable(BuildRuleParams params, BuildRuleResolver resolver) {
-      return new ExportFile(params, src, out);
-    }
-=======
->>>>>>> 250afb37
   }
 }