/*
 * Copyright 2013-present Facebook, Inc.
 *
 * Licensed under the Apache License, Version 2.0 (the "License"); you may
 * not use this file except in compliance with the License. You may obtain
 * a copy of the License at
 *
 *     http://www.apache.org/licenses/LICENSE-2.0
 *
 * Unless required by applicable law or agreed to in writing, software
 * distributed under the License is distributed on an "AS IS" BASIS, WITHOUT
 * WARRANTIES OR CONDITIONS OF ANY KIND, either express or implied. See the
 * License for the specific language governing permissions and limitations
 * under the License.
 */

package com.facebook.buck.rules;

import com.facebook.buck.rules.coercer.CoerceFailedException;
import com.facebook.buck.rules.coercer.TypeCoercer;
import com.facebook.buck.rules.coercer.TypeCoercerFactory;
import com.google.common.base.CaseFormat;
import com.google.common.base.Optional;
import com.google.common.base.Preconditions;

import java.lang.reflect.Field;
import java.lang.reflect.ParameterizedType;
import java.lang.reflect.Type;
import java.nio.file.Path;

import javax.annotation.Nullable;

class ParamInfo implements Comparable<ParamInfo> {

  private final Path pathRelativeToProjectRoot;
  private final TypeCoercer<?> typeCoercer;

  private final boolean isOptional;
  private final String name;
  private final String pythonName;
  private final Field field;

  public ParamInfo(
      TypeCoercerFactory typeCoercerFactory,
      Path pathRelativeToProjectRoot,
      Field field) {

    this.pathRelativeToProjectRoot = Preconditions.checkNotNull(pathRelativeToProjectRoot);
    this.field = Preconditions.checkNotNull(field);
    this.name = field.getName();
    Hint hint = field.getAnnotation(Hint.class);
    this.pythonName = determinePythonName(this.name, hint);

    isOptional = Optional.class.isAssignableFrom(field.getType());
    if (isOptional) {
      Type type = field.getGenericType();

      if (type instanceof ParameterizedType) {
        Type innerType = ((ParameterizedType) type).getActualTypeArguments()[0];
        this.typeCoercer = typeCoercerFactory.typeCoercerForType(innerType);
      } else {
        throw new RuntimeException("Unexpected type parameter for Optional: " + type);
      }
    } else {
      this.typeCoercer = typeCoercerFactory.typeCoercerForType(field.getGenericType());
    }
  }

  public String getName() {
    return name;
  }

  public boolean isOptional() {
    return isOptional;
  }

  public String getPythonName() {
    return pythonName;
  }

  /**
   * Returns the type that input values will be coerced to.
   * Return the type parameter of Optional if wrapped in Optional.
   */
  public Class<?> getResultClass() {
    return typeCoercer.getOutputClass();
  }

  public void traverse(Traversal traversal, @Nullable Object object) {
    if (object != null) {
      typeCoercer.traverse(object, traversal);
    }
  }

  public boolean hasElementTypes(final Class<?>... types) {
    return typeCoercer.hasElementClass(types);
  }

  public void setFromParams(
      BuildRuleResolver ruleResolver, Object arg, BuildRuleFactoryParams params) {
    set(ruleResolver, arg, params.getNullableRawAttribute(name));
  }

  /**
   * Sets a single property of the {@code dto}, coercing types as necessary.
   *
   * @param ruleResolver {@link BuildRuleResolver} used for {@link BuildRule} instances.
   * @param dto The constructor DTO on which the value should be set.
   * @param value The value, which may be coerced depending on the type on {@code dto}.
   */
  public void set(BuildRuleResolver ruleResolver, Object dto, @Nullable Object value) {
    Object result;

    if (value == null) {
      if (isOptional) {
        result = Optional.absent();
      } else {
        throw new IllegalArgumentException(String.format(
            "Field '%s' of object '%s' cannot be null. Build file can be found in %s.",
            name, dto, pathRelativeToProjectRoot));
      }
    } else if (isOptional && isDefaultPrimitiveValue(value)) {
      result = Optional.absent();
    } else {
      try {
        result = typeCoercer.coerce(ruleResolver, pathRelativeToProjectRoot, value);
      } catch (CoerceFailedException e) {
        throw new RuntimeException(String.format("Failed to coerce field named: %s", name), e);
      }
      if (isOptional) {
        result = Optional.of(result);
      }
    }

    try {
<<<<<<< HEAD
      //field.setAccessible(true);
      field.set(dto, value);
=======
      field.set(dto, result);
>>>>>>> 49e54bd7
    } catch (ReflectiveOperationException e) {
      throw new RuntimeException(e);
    }
  }

  /**
   * Only valid when comparing {@link ParamInfo} instances from the same description.
   */
  @Override
  public int compareTo(ParamInfo that) {
    return this.name.compareTo(that.name);
  }

  @Override
  public int hashCode() {
    return name.hashCode();
  }

  @Override
  public boolean equals(Object obj) {
    if (!(obj instanceof ParamInfo)) {
      return false;
    }

    ParamInfo that = (ParamInfo) obj;
    return name.equals(that.getName());
  }

  private boolean isDefaultPrimitiveValue(Object value) {
       if (value instanceof String && "".equals(value)) {
         return true;
       } else if (value instanceof Number && ((Number) value).intValue() == 0) {
         return true;
       } else if (Boolean.FALSE.equals(value)) {
         return true;
       }
       return false;
     }

  private String determinePythonName(String javaName, @Nullable Hint hint) {
    if (hint != null) {
      return hint.name();
    }
    return CaseFormat.LOWER_CAMEL.to(CaseFormat.LOWER_UNDERSCORE, javaName);
  }

  public interface Traversal extends TypeCoercer.Traversal {}
}
<|MERGE_RESOLUTION|>--- conflicted
+++ resolved
@@ -133,12 +133,7 @@
     }
 
     try {
-<<<<<<< HEAD
-      //field.setAccessible(true);
-      field.set(dto, value);
-=======
       field.set(dto, result);
->>>>>>> 49e54bd7
     } catch (ReflectiveOperationException e) {
       throw new RuntimeException(e);
     }
