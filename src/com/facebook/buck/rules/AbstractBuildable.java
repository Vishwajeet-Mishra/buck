/*
 * Copyright 2013-present Facebook, Inc.
 *
 * Licensed under the Apache License, Version 2.0 (the "License"); you may
 * not use this file except in compliance with the License. You may obtain
 * a copy of the License at
 *
 *     http://www.apache.org/licenses/LICENSE-2.0
 *
 * Unless required by applicable law or agreed to in writing, software
 * distributed under the License is distributed on an "AS IS" BASIS, WITHOUT
 * WARRANTIES OR CONDITIONS OF ANY KIND, either express or implied. See the
 * License for the specific language governing permissions and limitations
 * under the License.
 */

package com.facebook.buck.rules;

import com.google.common.collect.ImmutableSortedSet;

import java.nio.file.Path;

import javax.annotation.Nullable;

/**
 * No-op implementations of all methods from {@link Buildable}.
 */
public abstract class AbstractBuildable implements Buildable {

  @Override
  public BuildableProperties getProperties() {
    return BuildableProperties.NONE;
  }

  @Nullable
  @Override
  public abstract Path getPathToOutputFile();

  @Override
  @Nullable
  public ImmutableSortedSet<BuildRule> getEnhancedDeps(BuildRuleResolver ruleResolver) {
    return null;
  }

<<<<<<< HEAD
  public static abstract class Builder extends AbstractBuildRuleBuilder<AbstractCachingBuildRule> {
=======
  protected abstract static class Builder
      extends AbstractBuildRuleBuilder<AbstractCachingBuildRule> {
>>>>>>> ca48f0ff

    protected Builder(AbstractBuildRuleBuilderParams params) {
      super(params);
    }

    protected abstract BuildRuleType getType();
    protected abstract Buildable newBuildable(BuildRuleParams params, BuildRuleResolver resolver);

    @Override
    public final AbstractCachingBuildRule build(BuildRuleResolver ruleResolver) {
      BuildRuleParams params = createBuildRuleParams(ruleResolver);

      final Buildable buildable = newBuildable(params, ruleResolver);
      final BuildRuleType type = getType();

      return new AnonymousBuildRule(type, buildable, params);
    }
  }

  public static class AnonymousBuildRule extends AbstractCachingBuildRule {
    private final Buildable buildable;
    private final BuildRuleType type;

    public AnonymousBuildRule(BuildRuleType type, Buildable buildable, BuildRuleParams params) {
      super(buildable, params);
      this.buildable = buildable;
      this.type = type;
    }

    @Override
    public Buildable getBuildable() {
      return buildable;
    }

    @Override
    public BuildRuleType getType() {
      return type;
    }
  }
}<|MERGE_RESOLUTION|>--- conflicted
+++ resolved
@@ -42,12 +42,8 @@
     return null;
   }
 
-<<<<<<< HEAD
-  public static abstract class Builder extends AbstractBuildRuleBuilder<AbstractCachingBuildRule> {
-=======
   protected abstract static class Builder
       extends AbstractBuildRuleBuilder<AbstractCachingBuildRule> {
->>>>>>> ca48f0ff
 
     protected Builder(AbstractBuildRuleBuilderParams params) {
       super(params);
