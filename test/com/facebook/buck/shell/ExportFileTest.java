--- conflicted
+++ resolved
@@ -28,18 +28,12 @@
 import com.facebook.buck.rules.BuildContext;
 import com.facebook.buck.rules.BuildRule;
 import com.facebook.buck.rules.BuildRuleParams;
-<<<<<<< HEAD
-import com.facebook.buck.rules.BuildRuleType;
-=======
->>>>>>> 8d518860
 import com.facebook.buck.rules.BuildTargetSourcePath;
 import com.facebook.buck.rules.DependencyGraph;
-import com.facebook.buck.rules.FakeBuildRule;
 import com.facebook.buck.rules.FakeBuildRuleParams;
 import com.facebook.buck.rules.FakeBuildableContext;
 import com.facebook.buck.rules.FileSourcePath;
 import com.facebook.buck.rules.JavaPackageFinder;
-import com.facebook.buck.rules.SourcePath;
 import com.facebook.buck.step.Step;
 import com.facebook.buck.step.StepFailedException;
 import com.facebook.buck.step.StepRunner;
@@ -59,11 +53,6 @@
 
 import java.io.File;
 import java.io.IOException;
-<<<<<<< HEAD
-import java.nio.file.Path;
-import java.nio.file.Paths;
-=======
->>>>>>> 8d518860
 import java.util.List;
 import java.util.concurrent.Callable;
 
@@ -71,19 +60,20 @@
 
   private BuildRuleParams params;
   private BuildContext context;
-  private File root;
 
   @Before
   public void createFixtures() {
     params = new FakeBuildRuleParams(new BuildTarget("//", "example.html"));
-    root = new File(".");
+    File root = new File(".");
     context = getBuildContext(root);
   }
 
   @Test
   public void shouldSetSrcAndOutToNameParameterIfNeitherAreSet() throws IOException {
-    ExportFile exportFile = new ExportFile(
-        params, /* src */ Optional.<SourcePath>absent(), /* out */ Optional.<Path>absent());
+    ExportFileDescription.Arg args = new ExportFileDescription().createUnpopulatedConstructorArg();
+    args.out = Optional.absent();
+    args.src = Optional.absent();
+    ExportFile exportFile = new ExportFile(params, args);
 
     List<Step> steps = exportFile.getBuildSteps(context, new FakeBuildableContext());
 
@@ -99,8 +89,10 @@
 
   @Test
   public void shouldSetOutToNameParamValueIfSrcIsSet() throws IOException {
-    ExportFile exportFile = new ExportFile(
-        params, /* src */ Optional.<SourcePath>absent(), /* out */ Optional.of(Paths.get("fish")));
+    ExportFileDescription.Arg args = new ExportFileDescription().createUnpopulatedConstructorArg();
+    args.out = Optional.of("fish");
+    args.src = Optional.absent();
+    ExportFile exportFile = new ExportFile(params, args);
 
     List<Step> steps = exportFile.getBuildSteps(context, new FakeBuildableContext());
 
@@ -116,16 +108,10 @@
 
   @Test
   public void shouldSetOutAndSrcAndNameParametersSeparately() throws IOException {
-<<<<<<< HEAD
-    ExportFile exportFile = new ExportFile(params,
-        /* src */ Optional.<SourcePath>of(new FileSourcePath("chips")),
-        /* out */ Optional.of(Paths.get("fish")));
-=======
     ExportFileDescription.Arg args = new ExportFileDescription().createUnpopulatedConstructorArg();
     args.src = Optional.of(new FileSourcePath("chips"));
     args.out = Optional.of("fish");
     ExportFile exportFile = new ExportFile(params, args);
->>>>>>> 8d518860
 
     List<Step> steps = exportFile.getBuildSteps(context, new FakeBuildableContext());
 
@@ -140,25 +126,6 @@
   }
 
   @Test
-<<<<<<< HEAD
-  public void canUseTheOutputOfABuildRuleAsASource() throws IOException {
-    BuildTarget target = BuildTargetFactory.newInstance("//some/example:rule");
-    FakeBuildRule rule = new FakeBuildRule(new BuildRuleType("fake"), target);
-    String expectedSource = "buck-out/gen/some/example/rule.txt";
-    rule.setOutputFile(expectedSource);
-
-    MutableDirectedGraph<BuildRule> baseGraph = new MutableDirectedGraph<>();
-    baseGraph.addNode(rule);
-    DependencyGraph graph = new DependencyGraph(baseGraph);
-    context = getBuildContext(root, graph);
-    ExportFile exportFile = new ExportFile(params,
-        /* src */ Optional.<SourcePath>of(new BuildTargetSourcePath(target)),
-        /* out */ Optional.<Path>absent());
-
-    List<Step> steps = exportFile.getBuildSteps(context, new FakeBuildableContext());
-
-    System.out.println("steps = " + steps);
-=======
   public void shouldSetInputsFromSourcePaths() {
     ExportFileDescription.Arg args = new ExportFileDescription().createUnpopulatedConstructorArg();
     args.src = Optional.of(new FileSourcePath("chips"));
@@ -175,18 +142,9 @@
     args.src = Optional.absent();
     exportFile = new ExportFile(params, args);
     assertIterablesEquals(singleton("example.html"), exportFile.getInputsToCompareToOutput());
->>>>>>> 8d518860
   }
 
   private BuildContext getBuildContext(File root) {
-    return getBuildContext(root, null);
-  }
-
-  private BuildContext getBuildContext(File root, DependencyGraph graph) {
-    if (graph == null) {
-      graph = new DependencyGraph(new MutableDirectedGraph<BuildRule>());
-    }
-
     return BuildContext.builder()
         .setProjectFilesystem(new ProjectFilesystem(root))
         .setArtifactCache(EasyMock.createMock(ArtifactCache.class))
@@ -203,6 +161,7 @@
             return null;
           }
         })
+        .setDependencyGraph(new DependencyGraph(new MutableDirectedGraph<BuildRule>()))
         .setStepRunner(new StepRunner() {
           @Override
           public void runStep(Step step) throws StepFailedException {
@@ -231,7 +190,6 @@
             // Do nothing.
           }
         })
-        .setDependencyGraph(graph)
         .build();
   }
 }